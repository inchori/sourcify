--- conflicted
+++ resolved
@@ -1564,19 +1564,17 @@
       }
     }
   },
-<<<<<<< HEAD
+  "4200": {
+    "sourcifyName": "Merlin Mainnet",
+    "supported": true,
+    "fetchContractCreationTxUsing": {
+      "blockscoutApi": {
+        "url": "https://scan.merlinchain.io/api/"
+      }
+    }
+  },
   "6321": {
     "sourcifyName": "Aura Euphoria Testnet",
     "supported": true
-=======
-  "4200": {
-    "sourcifyName": "Merlin Mainnet",
-    "supported": true,
-    "fetchContractCreationTxUsing": {
-      "blockscoutApi": {
-        "url": "https://scan.merlinchain.io/api/"
-      }
-    }
->>>>>>> 37b95631
   }
 }